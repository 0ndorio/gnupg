# These first three lines are not copied to the gpg.conf file in
# the users home directory.
# $Id$
# Options for GnuPG
# Copyright 1998, 1999, 2000, 2001, 2002, 2003 Free Software Foundation, Inc.
# 
# This file is free software; as a special exception the author gives
# unlimited permission to copy and/or distribute it, with or without
# modifications, as long as this notice is preserved.
# 
# This file is distributed in the hope that it will be useful, but
# WITHOUT ANY WARRANTY, to the extent permitted by law; without even the
# implied warranty of MERCHANTABILITY or FITNESS FOR A PARTICULAR PURPOSE.
#
# Unless you specify which option file to use (with the command line
# option "--options filename"), GnuPG uses the file ~/.gnupg/gpg.conf
# by default.
#
# An options file can contain any long options which are available in
# GnuPG. If the first non white space character of a line is a '#',
# this line is ignored.  Empty lines are also ignored.
#
# See the man page for a list of options.

# Uncomment the following option to get rid of the copyright notice

#no-greeting

# If you have more than 1 secret key in your keyring, you may want to
# uncomment the following option and set your preferred keyid.

#default-key 621CC013

# If you do not pass a recipient to gpg, it will ask for one.  Using
# this option you can encrypt to a default key.  Key validation will
# not be done in this case.  The second form uses the default key as
# default recipient.

#default-recipient some-user-id
#default-recipient-self

# Use --encrypt-to to add the specified key as a recipient to all
# messages.  This is useful, for example, when sending mail through a
# mail client that does not automatically encrypt mail to your key.
# In the example, this option allows you to read your local copy of
# encrypted mail that you've sent to others.

#encrypt-to some-key-id

# By default GnuPG creates version 3 signatures for data files.  This
# is not strictly OpenPGP compliant but PGP 6 and most versions of PGP
# 7 require them.  To disable this behavior, you may use this option
# or --openpgp.

#no-force-v3-sigs

# Because some mailers change lines starting with "From " to ">From "
# it is good to handle such lines in a special way when creating
# cleartext signatures; all other PGP versions do it this way too.
# To enable full OpenPGP compliance you may want to use this option.

#no-escape-from-lines

# If you do not use the Latin-1 (ISO-8859-1) charset, you should tell
# GnuPG which is the native character set.  Please check the man page
# for supported character sets.  This character set is only used for
# metadata and not for the actual message which does not undergo any
# translation.  Note that future version of GnuPG will change to UTF-8
# as default character set.  In most cases this option is not required 
# GnuPG is able to figure out the correct charset and use that.

#charset utf-8

# Group names may be defined like this:
#   group mynames = paige 0x12345678 joe patti
#
# Any time "mynames" is a recipient (-r or --recipient), it will be
# expanded to the names "paige", "joe", and "patti", and the key ID
# "0x12345678".  Note there is only one level of expansion - you
# cannot make an group that points to another group.  Note also that
# if there are spaces in the recipient name, this will appear as two
# recipients.  In these cases it is better to use the key ID.

#group mynames = paige 0x12345678 joe patti
<<<<<<< HEAD
=======

# Some old Windows platforms require 8.3 filenames.  If your system
# can handle long filenames, uncomment this.

#no-mangle-dos-filenames
>>>>>>> 6d77c76e

# Lock the file only once for the lifetime of a process.  If you do
# not define this, the lock will be obtained and released every time
# it is needed, which is usually preferable.

#lock-once

# GnuPG can send and receive keys to and from a keyserver.  These
# servers can be HKP, email, or LDAP (if GnuPG is built with LDAP
# support).
#
# Example HKP keyserver:
#      hkp://subkeys.pgp.net
#
# Example email keyserver:
#      mailto:pgp-public-keys@keys.pgp.net
#
# Example LDAP keyservers:
#      ldap://keyserver.pgp.com
#
# Regular URL syntax applies, and you can set an alternate port
# through the usual method:
#      hkp://keyserver.example.net:22742
#
# If you have problems connecting to a HKP server through a buggy http
# proxy, you can use keyserver option broken-http-proxy (see below),
# but first you should make sure that you have read the man page
# regarding proxies (keyserver option honor-http-proxy)
#
# Most users just set the name and type of their preferred keyserver.
# Note that most servers (with the notable exception of
# ldap://keyserver.pgp.com) synchronize changes with each other.  Note
# also that a single server name may actually point to multiple
# servers via DNS round-robin.  hkp://subkeys.pgp.net is an example of
# such a "server", which spreads the load over a number of physical
# servers.

keyserver hkp://subkeys.pgp.net
#keyserver mailto:pgp-public-keys@keys.nl.pgp.net
#keyserver ldap://keyserver.pgp.com

# Common options for keyserver functions:
#
# include-disabled = when searching, include keys marked as "disabled"
#                    on the keyserver (not all keyservers support this).
#
# no-include-revoked = when searching, do not include keys marked as
#                      "revoked" on the keyserver.
#
# verbose = show more information as the keys are fetched.
#           Can be used more than once to increase the amount
#           of information shown.
#
# use-temp-files = use temporary files instead of a pipe to talk to the
#                  keyserver.  Some platforms (Win32 for one) always
#                  have this on.
#
# keep-temp-files = do not delete temporary files after using them
#                   (really only useful for debugging)
#
# honor-http-proxy = if the keyserver uses HTTP, honor the http_proxy
#                    environment variable
#
# broken-http-proxy = try to work around a buggy HTTP proxy
#
# auto-key-retrieve = automatically fetch keys as needed from the keyserver
#                     when verifying signatures or when importing keys that
#                     have been revoked by a revocation key that is not
#                     present on the keyring.
#
# no-include-attributes = do not include attribute IDs (aka "photo IDs")
#                         when sending keys to the keyserver.

#keyserver-options auto-key-retrieve

# Display photo user IDs in key listings

# list-options show-photos

# Display photo user IDs when a signature from a key with a photo is
# verified

# verify-options show-photos

# Use this program to display photo user IDs
#
# %i is expanded to a temporary file that contains the photo.
# %I is the same as %i, but the file isn't deleted afterwards by GnuPG.
# %k is expanded to the key ID of the key.
# %K is expanded to the long OpenPGP key ID of the key.
# %t is expanded to the extension of the image (e.g. "jpg").
# %T is expanded to the MIME type of the image (e.g. "image/jpeg").
# %f is expanded to the fingerprint of the key.
# %% is %, of course.
#
# If %i or %I are not present, then the photo is supplied to the
# viewer on standard input.  If your platform supports it, standard
# input is the best way to do this as it avoids the time and effort in
# generating and then cleaning up a secure temp file.
#
<<<<<<< HEAD
# If no photo-viewer is provided, GnuPG will look for xloadimage, eog,
# or display (ImageMagick).  On Mac OS X and Windows, the default is
# to use your regular JPEG image viewer.
=======
# The default program is "xloadimage -fork -quiet -title 'KeyID 0x%k' stdin"
# On Mac OS X and Windows, the default is to use your regular JPEG image
# viewer.
>>>>>>> 6d77c76e
#
# Some other viewers:
# photo-viewer "qiv %i"
# photo-viewer "ee %i"
#
# This one saves a copy of the photo ID in your home directory:
# photo-viewer "cat > ~/photoid-for-key-%k.%t"
#
# Use your MIME handler to view photos:
# photo-viewer "metamail -q -d -b -c %T -s 'KeyID 0x%k' -f GnuPG"

# Passphrase agent
#
# We support the old experimental passphrase agent protocol as well as
# the new Assuan based one (currently available in the "newpg" package
# at ftp.gnupg.org/gcrypt/alpha/aegypten/).  To make use of the agent,
# you have to run an agent as daemon and use the option
#
# use-agent
# 
# which tries to use the agent but will fallback to the regular mode
# if there is a problem connecting to the agent.  The normal way to
# locate the agent is by looking at the environment variable
# GPG_AGENT_INFO which should have been set during gpg-agent startup.
# In certain situations the use of this variable is not possible, thus
# the option
# 
# --gpg-agent-info=<path>:<pid>:1
#
# may be used to override it.

# Automatic key location
#
# GnuPG can automatically locate and retrieve keys as needed using the
# auto-key-locate option.  This happens when encrypting to an email
# address (in the "user@example.com" form), and there are no
# user@example.com keys on the local keyring.  This option takes the
# following arguments, in the order they are to be tried:
# 
# cert = locate a key using DNS CERT, as specified in 2538bis
# (currently in draft): http://www.josefsson.org/rfc2538bis/
#
# pka = locate a key using DNS PKA.
#
# ldap = locate a key using the PGP Universal method of checking
# "ldap://keys.(thedomain)".
#
# keyserver = locate a key using whatever keyserver is defined using
# the keyserver option.
#
# You may also list arbitrary keyservers here by URL.
#
# Try CERT, then PKA, then LDAP, then hkp://subkeys.net:
#auto-key-locate cert pka ldap hkp://subkeys.pgp.net<|MERGE_RESOLUTION|>--- conflicted
+++ resolved
@@ -39,14 +39,6 @@
 #default-recipient some-user-id
 #default-recipient-self
 
-# Use --encrypt-to to add the specified key as a recipient to all
-# messages.  This is useful, for example, when sending mail through a
-# mail client that does not automatically encrypt mail to your key.
-# In the example, this option allows you to read your local copy of
-# encrypted mail that you've sent to others.
-
-#encrypt-to some-key-id
-
 # By default GnuPG creates version 3 signatures for data files.  This
 # is not strictly OpenPGP compliant but PGP 6 and most versions of PGP
 # 7 require them.  To disable this behavior, you may use this option
@@ -66,8 +58,7 @@
 # for supported character sets.  This character set is only used for
 # metadata and not for the actual message which does not undergo any
 # translation.  Note that future version of GnuPG will change to UTF-8
-# as default character set.  In most cases this option is not required 
-# GnuPG is able to figure out the correct charset and use that.
+# as default character set.
 
 #charset utf-8
 
@@ -82,18 +73,15 @@
 # recipients.  In these cases it is better to use the key ID.
 
 #group mynames = paige 0x12345678 joe patti
-<<<<<<< HEAD
-=======
 
 # Some old Windows platforms require 8.3 filenames.  If your system
 # can handle long filenames, uncomment this.
 
 #no-mangle-dos-filenames
->>>>>>> 6d77c76e
 
 # Lock the file only once for the lifetime of a process.  If you do
 # not define this, the lock will be obtained and released every time
-# it is needed, which is usually preferable.
+# it is needed - normally this is not needed.
 
 #lock-once
 
@@ -108,6 +96,7 @@
 #      mailto:pgp-public-keys@keys.pgp.net
 #
 # Example LDAP keyservers:
+#      ldap://pgp.surfnet.nl:11370
 #      ldap://keyserver.pgp.com
 #
 # Regular URL syntax applies, and you can set an alternate port
@@ -129,6 +118,7 @@
 
 keyserver hkp://subkeys.pgp.net
 #keyserver mailto:pgp-public-keys@keys.nl.pgp.net
+#keyserver ldap://pgp.surfnet.nl:11370
 #keyserver ldap://keyserver.pgp.com
 
 # Common options for keyserver functions:
@@ -165,14 +155,10 @@
 
 #keyserver-options auto-key-retrieve
 
-# Display photo user IDs in key listings
-
-# list-options show-photos
-
-# Display photo user IDs when a signature from a key with a photo is
-# verified
-
-# verify-options show-photos
+# Uncomment this line to display photo user IDs in key listings and
+# when a signature from a key with a photo is verified.
+
+#show-photos
 
 # Use this program to display photo user IDs
 #
@@ -190,19 +176,14 @@
 # input is the best way to do this as it avoids the time and effort in
 # generating and then cleaning up a secure temp file.
 #
-<<<<<<< HEAD
-# If no photo-viewer is provided, GnuPG will look for xloadimage, eog,
-# or display (ImageMagick).  On Mac OS X and Windows, the default is
-# to use your regular JPEG image viewer.
-=======
 # The default program is "xloadimage -fork -quiet -title 'KeyID 0x%k' stdin"
 # On Mac OS X and Windows, the default is to use your regular JPEG image
 # viewer.
->>>>>>> 6d77c76e
 #
 # Some other viewers:
 # photo-viewer "qiv %i"
 # photo-viewer "ee %i"
+# photo-viewer "display -title 'KeyID 0x%k'"
 #
 # This one saves a copy of the photo ID in your home directory:
 # photo-viewer "cat > ~/photoid-for-key-%k.%t"
@@ -228,28 +209,4 @@
 # 
 # --gpg-agent-info=<path>:<pid>:1
 #
-# may be used to override it.
-
-# Automatic key location
-#
-# GnuPG can automatically locate and retrieve keys as needed using the
-# auto-key-locate option.  This happens when encrypting to an email
-# address (in the "user@example.com" form), and there are no
-# user@example.com keys on the local keyring.  This option takes the
-# following arguments, in the order they are to be tried:
-# 
-# cert = locate a key using DNS CERT, as specified in 2538bis
-# (currently in draft): http://www.josefsson.org/rfc2538bis/
-#
-# pka = locate a key using DNS PKA.
-#
-# ldap = locate a key using the PGP Universal method of checking
-# "ldap://keys.(thedomain)".
-#
-# keyserver = locate a key using whatever keyserver is defined using
-# the keyserver option.
-#
-# You may also list arbitrary keyservers here by URL.
-#
-# Try CERT, then PKA, then LDAP, then hkp://subkeys.net:
-#auto-key-locate cert pka ldap hkp://subkeys.pgp.net+# may be used to override it.